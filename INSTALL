--- conflicted
+++ resolved
@@ -1,11 +1,6 @@
 ------------------------------------------------------------------------------
-<<<<<<< HEAD
 Building arbi requires CMake 2.8, found at http://www.cmake.org/, as
 well as GNU make. To build arbi on a UNIX-like system, use the following
-=======
-Building clide requires CMake 2.8, found at http://www.cmake.org/, as
-well as GNU make. To build Charybdis on a UNIX-like system, use the following
->>>>>>> e0910036
 commands:
 
      $ make config
@@ -13,11 +8,7 @@
 
 Installation
 ------------
-<<<<<<< HEAD
 To install arbi, run
-=======
-To install clide, run
->>>>>>> e0910036
 
     $ make install
 
@@ -26,12 +17,7 @@
 
     $ make config prefix=~/myroot/
 
-<<<<<<< HEAD
 will cause arbi to be installed in ~/myroot/ when make install is run.
-=======
-will cause clide to be installed in ~/myroot/ when make install is run.
->>>>>>> e0910036
-
 
 Other make commands
 -------------------
