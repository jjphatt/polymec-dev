--- conflicted
+++ resolved
@@ -50,26 +50,17 @@
   polymec_free(md->comp_types);
 }
 
-field_metadata_t* field_metadata_new(size_t num_comps)
+field_metadata_t* field_metadata_new(int num_comps)
 {
   ASSERT(num_comps > 0);
   field_metadata_t* md = polymec_refcounted_malloc(sizeof(field_metadata_t),
                                                    field_metadata_free);
-<<<<<<< HEAD
-  md->num_comps = (int)num_comps;
-  md->names = polymec_calloc(sizeof(char*) * num_comps);
-  md->units = polymec_calloc(sizeof(char*) * num_comps);
-  md->conserved = polymec_calloc(sizeof(bool) * num_comps);
-  md->extensive = polymec_calloc(sizeof(bool) * num_comps);
-  md->comp_types = polymec_calloc(sizeof(field_comp_type_t) * num_comps);
-=======
   md->num_comps = num_comps;
   md->names = polymec_calloc(num_comps, sizeof(char*));
   md->units = polymec_calloc(num_comps, sizeof(char*));
   md->conserved = polymec_calloc(num_comps, sizeof(bool));
   md->extensive = polymec_calloc(num_comps, sizeof(bool));
   md->comp_types = polymec_calloc(num_comps, sizeof(field_comp_type_t));
->>>>>>> 1a0d9fc3
   return md;
 }
 
