--- conflicted
+++ resolved
@@ -25,15 +25,6 @@
       - libopenmpi-dev
       - gfortran
 
-<<<<<<< HEAD
-=======
-#  before_deploy: 
-#    - cd $HOME
-#    - mkdir -p latest 
-#    - tar czvf polymec-$CC-debug=$DEBUG-mpi=$MPI.tar.gz polymec-$CC-debug=$DEBUG-mpi=$MPI/* 
-#    - mv polymec-$CC-debug=$DEBUG-mpi=$MPI.tar.gz latest
-
->>>>>>> 5b14fdae
   deploy:
     provider: s3
     access_key_id: $S3_ACCESS_KEY_ID
@@ -43,10 +34,6 @@
     skip_cleanup: true
     local_dir: $HOME/latest
     upload-dir: polymec-dev
-<<<<<<< HEAD
-
-=======
->>>>>>> 5b14fdae
 #  artifacts:
 #    # We stick build artifacts onto Amazon S3 so that they can be retrieved 
 #    # either for deployment or for testing other polymec-based libs.
